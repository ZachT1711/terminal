--- conflicted
+++ resolved
@@ -23,12 +23,8 @@
         Boolean IsBaseLayer;
         Boolean UseParentProcessDirectory;
         Boolean UseCustomStartingDirectory { get; };
-<<<<<<< HEAD
         AppearanceViewModel DefaultAppearance { get; };
-=======
-        Boolean BackgroundImageSettingsVisible { get; };
         Guid OriginalProfileGuid { get; };
->>>>>>> 89ca2ae0
 
         OBSERVABLE_PROJECTED_PROFILE_SETTING(String, Name);
         PERMANENT_OBSERVABLE_PROJECTED_SETTING(Guid, Guid);
@@ -86,21 +82,11 @@
         Profiles();
         ProfilePageNavigationState State { get; };
 
-<<<<<<< HEAD
-=======
         Boolean IsBellStyleFlagSet(UInt32 flag);
         void SetBellStyleAudible(Windows.Foundation.IReference<Boolean> on);
         void SetBellStyleWindow(Windows.Foundation.IReference<Boolean> on);
         void SetBellStyleTaskbar(Windows.Foundation.IReference<Boolean> on);
 
-        IInspectable CurrentCursorShape;
-        Boolean IsVintageCursor { get; };
-        Windows.Foundation.Collections.IObservableVector<Microsoft.Terminal.Settings.Editor.EnumEntry> CursorShapeList { get; };
-
-        IInspectable CurrentBackgroundImageStretchMode;
-        Windows.Foundation.Collections.IObservableVector<Microsoft.Terminal.Settings.Editor.EnumEntry> BackgroundImageStretchModeList { get; };
-
->>>>>>> 89ca2ae0
         IInspectable CurrentAntiAliasingMode;
         Windows.Foundation.Collections.IObservableVector<Microsoft.Terminal.Settings.Editor.EnumEntry> AntiAliasingModeList { get; };
 
