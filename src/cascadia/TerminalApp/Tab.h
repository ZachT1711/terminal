// Copyright (c) Microsoft Corporation.
// Licensed under the MIT license.

#pragma once
#include "Pane.h"
#include "ColorPickupFlyout.h"
#include "Tab.g.h"

// fwdecl unittest classes
namespace TerminalAppLocalTests
{
    class TabTests;
};

namespace winrt::TerminalApp::implementation
{
    struct Tab : public TabT<Tab>
    {
    public:
        Tab() = delete;
        Tab(const GUID& profile, const winrt::Microsoft::Terminal::TerminalControl::TermControl& control);

        // Called after construction to perform the necessary setup, which relies on weak_ptr
        void Initialize(const winrt::Microsoft::Terminal::TerminalControl::TermControl& control);

        winrt::Microsoft::UI::Xaml::Controls::TabViewItem GetTabViewItem();
        winrt::Windows::UI::Xaml::UIElement GetRootElement();
        winrt::Microsoft::Terminal::TerminalControl::TermControl GetActiveTerminalControl() const;
        std::optional<GUID> GetFocusedProfile() const noexcept;

        bool IsFocused() const noexcept;
        void SetFocused(const bool focused);

        winrt::fire_and_forget Scroll(const int delta);

        bool CanSplitPane(winrt::TerminalApp::SplitState splitType);
        void SplitPane(winrt::TerminalApp::SplitState splitType, const GUID& profile, winrt::Microsoft::Terminal::TerminalControl::TermControl& control);

        winrt::fire_and_forget UpdateIcon(const winrt::hstring iconPath);

        float CalcSnappedDimension(const bool widthOrHeight, const float dimension) const;
        SplitState PreCalculateAutoSplit(winrt::Windows::Foundation::Size rootSize) const;

        void ResizeContent(const winrt::Windows::Foundation::Size& newSize);
        void ResizePane(const winrt::TerminalApp::Direction& direction);
        void NavigateFocus(const winrt::TerminalApp::Direction& direction);

        void UpdateSettings(const winrt::Microsoft::Terminal::Settings::TerminalSettings& settings, const GUID& profile);
        winrt::hstring GetActiveTitle() const;
        winrt::fire_and_forget SetTabText(const winrt::hstring text);

        void Shutdown();
        void ClosePane();

<<<<<<< HEAD
    bool CanSplitPane(winrt::Microsoft::Terminal::Settings::SplitState splitType);
    void SplitPane(winrt::Microsoft::Terminal::Settings::SplitState splitType, const GUID& profile, winrt::Microsoft::Terminal::TerminalControl::TermControl& control);
=======
        std::optional<winrt::Windows::UI::Color> GetTabColor();
>>>>>>> 1d72e771

        WINRT_CALLBACK(Closed, winrt::Windows::Foundation::EventHandler<winrt::Windows::Foundation::IInspectable>);
        WINRT_CALLBACK(PropertyChanged, Windows::UI::Xaml::Data::PropertyChangedEventHandler);
        DECLARE_EVENT(ActivePaneChanged, _ActivePaneChangedHandlers, winrt::delegate<>);
        DECLARE_EVENT(ColorSelected, _colorSelected, winrt::delegate<winrt::Windows::UI::Color>);
        DECLARE_EVENT(ColorCleared, _colorCleared, winrt::delegate<>);

        OBSERVABLE_GETSET_PROPERTY(winrt::hstring, Title, _PropertyChangedHandlers);
        OBSERVABLE_GETSET_PROPERTY(winrt::hstring, IconPath, _PropertyChangedHandlers);

<<<<<<< HEAD
    void ResizeContent(const winrt::Windows::Foundation::Size& newSize);
    void ResizePane(const winrt::Microsoft::Terminal::Settings::Direction& direction);
    void NavigateFocus(const winrt::Microsoft::Terminal::Settings::Direction& direction);
=======
    private:
        std::shared_ptr<Pane> _rootPane{ nullptr };
        std::shared_ptr<Pane> _activePane{ nullptr };
        winrt::hstring _lastIconPath{};
        winrt::TerminalApp::ColorPickupFlyout _tabColorPickup{};
        std::optional<winrt::Windows::UI::Color> _tabColor{};
>>>>>>> 1d72e771

        bool _focused{ false };
        winrt::Microsoft::UI::Xaml::Controls::TabViewItem _tabViewItem{ nullptr };

        void _MakeTabViewItem();
        void _Focus();

        void _CreateContextMenu();
        void _SetTabColor(const winrt::Windows::UI::Color& color);
        void _ResetTabColor();
        void _RefreshVisualState();

        void _BindEventHandlers(const winrt::Microsoft::Terminal::TerminalControl::TermControl& control) noexcept;

        void _AttachEventHandlersToControl(const winrt::Microsoft::Terminal::TerminalControl::TermControl& control);
        void _AttachEventHandlersToPane(std::shared_ptr<Pane> pane);

        int _GetLeafPaneCount() const noexcept;
        void _UpdateActivePane(std::shared_ptr<Pane> pane);

        friend class ::TerminalAppLocalTests::TabTests;
    };
}
<|MERGE_RESOLUTION|>--- conflicted
+++ resolved
@@ -1,105 +1,94 @@
-// Copyright (c) Microsoft Corporation.
-// Licensed under the MIT license.
-
-#pragma once
-#include "Pane.h"
-#include "ColorPickupFlyout.h"
-#include "Tab.g.h"
-
-// fwdecl unittest classes
-namespace TerminalAppLocalTests
-{
-    class TabTests;
-};
-
-namespace winrt::TerminalApp::implementation
-{
-    struct Tab : public TabT<Tab>
-    {
-    public:
-        Tab() = delete;
-        Tab(const GUID& profile, const winrt::Microsoft::Terminal::TerminalControl::TermControl& control);
-
-        // Called after construction to perform the necessary setup, which relies on weak_ptr
-        void Initialize(const winrt::Microsoft::Terminal::TerminalControl::TermControl& control);
-
-        winrt::Microsoft::UI::Xaml::Controls::TabViewItem GetTabViewItem();
-        winrt::Windows::UI::Xaml::UIElement GetRootElement();
-        winrt::Microsoft::Terminal::TerminalControl::TermControl GetActiveTerminalControl() const;
-        std::optional<GUID> GetFocusedProfile() const noexcept;
-
-        bool IsFocused() const noexcept;
-        void SetFocused(const bool focused);
-
-        winrt::fire_and_forget Scroll(const int delta);
-
-        bool CanSplitPane(winrt::TerminalApp::SplitState splitType);
-        void SplitPane(winrt::TerminalApp::SplitState splitType, const GUID& profile, winrt::Microsoft::Terminal::TerminalControl::TermControl& control);
-
-        winrt::fire_and_forget UpdateIcon(const winrt::hstring iconPath);
-
-        float CalcSnappedDimension(const bool widthOrHeight, const float dimension) const;
-        SplitState PreCalculateAutoSplit(winrt::Windows::Foundation::Size rootSize) const;
-
-        void ResizeContent(const winrt::Windows::Foundation::Size& newSize);
-        void ResizePane(const winrt::TerminalApp::Direction& direction);
-        void NavigateFocus(const winrt::TerminalApp::Direction& direction);
-
-        void UpdateSettings(const winrt::Microsoft::Terminal::Settings::TerminalSettings& settings, const GUID& profile);
-        winrt::hstring GetActiveTitle() const;
-        winrt::fire_and_forget SetTabText(const winrt::hstring text);
-
-        void Shutdown();
-        void ClosePane();
-
-<<<<<<< HEAD
-    bool CanSplitPane(winrt::Microsoft::Terminal::Settings::SplitState splitType);
-    void SplitPane(winrt::Microsoft::Terminal::Settings::SplitState splitType, const GUID& profile, winrt::Microsoft::Terminal::TerminalControl::TermControl& control);
-=======
-        std::optional<winrt::Windows::UI::Color> GetTabColor();
->>>>>>> 1d72e771
-
-        WINRT_CALLBACK(Closed, winrt::Windows::Foundation::EventHandler<winrt::Windows::Foundation::IInspectable>);
-        WINRT_CALLBACK(PropertyChanged, Windows::UI::Xaml::Data::PropertyChangedEventHandler);
-        DECLARE_EVENT(ActivePaneChanged, _ActivePaneChangedHandlers, winrt::delegate<>);
-        DECLARE_EVENT(ColorSelected, _colorSelected, winrt::delegate<winrt::Windows::UI::Color>);
-        DECLARE_EVENT(ColorCleared, _colorCleared, winrt::delegate<>);
-
-        OBSERVABLE_GETSET_PROPERTY(winrt::hstring, Title, _PropertyChangedHandlers);
-        OBSERVABLE_GETSET_PROPERTY(winrt::hstring, IconPath, _PropertyChangedHandlers);
-
-<<<<<<< HEAD
-    void ResizeContent(const winrt::Windows::Foundation::Size& newSize);
-    void ResizePane(const winrt::Microsoft::Terminal::Settings::Direction& direction);
-    void NavigateFocus(const winrt::Microsoft::Terminal::Settings::Direction& direction);
-=======
-    private:
-        std::shared_ptr<Pane> _rootPane{ nullptr };
-        std::shared_ptr<Pane> _activePane{ nullptr };
-        winrt::hstring _lastIconPath{};
-        winrt::TerminalApp::ColorPickupFlyout _tabColorPickup{};
-        std::optional<winrt::Windows::UI::Color> _tabColor{};
->>>>>>> 1d72e771
-
-        bool _focused{ false };
-        winrt::Microsoft::UI::Xaml::Controls::TabViewItem _tabViewItem{ nullptr };
-
-        void _MakeTabViewItem();
-        void _Focus();
-
-        void _CreateContextMenu();
-        void _SetTabColor(const winrt::Windows::UI::Color& color);
-        void _ResetTabColor();
-        void _RefreshVisualState();
-
-        void _BindEventHandlers(const winrt::Microsoft::Terminal::TerminalControl::TermControl& control) noexcept;
-
-        void _AttachEventHandlersToControl(const winrt::Microsoft::Terminal::TerminalControl::TermControl& control);
-        void _AttachEventHandlersToPane(std::shared_ptr<Pane> pane);
-
-        int _GetLeafPaneCount() const noexcept;
-        void _UpdateActivePane(std::shared_ptr<Pane> pane);
-
-        friend class ::TerminalAppLocalTests::TabTests;
-    };
-}
+// Copyright (c) Microsoft Corporation.
+// Licensed under the MIT license.
+
+#pragma once
+#include "Pane.h"
+#include "ColorPickupFlyout.h"
+#include "Tab.g.h"
+
+// fwdecl unittest classes
+namespace TerminalAppLocalTests
+{
+    class TabTests;
+};
+
+namespace winrt::TerminalApp::implementation
+{
+    struct Tab : public TabT<Tab>
+    {
+    public:
+        Tab() = delete;
+        Tab(const GUID& profile, const winrt::Microsoft::Terminal::TerminalControl::TermControl& control);
+
+        // Called after construction to perform the necessary setup, which relies on weak_ptr
+        void Initialize(const winrt::Microsoft::Terminal::TerminalControl::TermControl& control);
+
+        winrt::Microsoft::UI::Xaml::Controls::TabViewItem GetTabViewItem();
+        winrt::Windows::UI::Xaml::UIElement GetRootElement();
+        winrt::Microsoft::Terminal::TerminalControl::TermControl GetActiveTerminalControl() const;
+        std::optional<GUID> GetFocusedProfile() const noexcept;
+
+        bool IsFocused() const noexcept;
+        void SetFocused(const bool focused);
+
+        winrt::fire_and_forget Scroll(const int delta);
+
+        bool CanSplitPane(winrt::Microsoft::Terminal::Settings::SplitState splitType);
+        void SplitPane(winrt::Microsoft::Terminal::Settings::SplitState splitType, const GUID& profile, winrt::Microsoft::Terminal::TerminalControl::TermControl& control);
+
+        winrt::fire_and_forget UpdateIcon(const winrt::hstring iconPath);
+
+        float CalcSnappedDimension(const bool widthOrHeight, const float dimension) const;
+        winrt::Microsoft::Terminal::Settings::SplitState PreCalculateAutoSplit(winrt::Windows::Foundation::Size rootSize) const;
+
+        void ResizeContent(const winrt::Windows::Foundation::Size& newSize);
+        void ResizePane(const winrt::Microsoft::Terminal::Settings::Direction& direction);
+        void NavigateFocus(const winrt::Microsoft::Terminal::Settings::Direction& direction);
+
+        void UpdateSettings(const winrt::Microsoft::Terminal::Settings::TerminalSettings& settings, const GUID& profile);
+        winrt::hstring GetActiveTitle() const;
+        winrt::fire_and_forget SetTabText(const winrt::hstring text);
+
+        void Shutdown();
+        void ClosePane();
+
+        std::optional<winrt::Windows::UI::Color> GetTabColor();
+
+        WINRT_CALLBACK(Closed, winrt::Windows::Foundation::EventHandler<winrt::Windows::Foundation::IInspectable>);
+        WINRT_CALLBACK(PropertyChanged, Windows::UI::Xaml::Data::PropertyChangedEventHandler);
+        DECLARE_EVENT(ActivePaneChanged, _ActivePaneChangedHandlers, winrt::delegate<>);
+        DECLARE_EVENT(ColorSelected, _colorSelected, winrt::delegate<winrt::Windows::UI::Color>);
+        DECLARE_EVENT(ColorCleared, _colorCleared, winrt::delegate<>);
+
+        OBSERVABLE_GETSET_PROPERTY(winrt::hstring, Title, _PropertyChangedHandlers);
+        OBSERVABLE_GETSET_PROPERTY(winrt::hstring, IconPath, _PropertyChangedHandlers);
+
+    private:
+        std::shared_ptr<Pane> _rootPane{ nullptr };
+        std::shared_ptr<Pane> _activePane{ nullptr };
+        winrt::hstring _lastIconPath{};
+        winrt::TerminalApp::ColorPickupFlyout _tabColorPickup{};
+        std::optional<winrt::Windows::UI::Color> _tabColor{};
+
+        bool _focused{ false };
+        winrt::Microsoft::UI::Xaml::Controls::TabViewItem _tabViewItem{ nullptr };
+
+        void _MakeTabViewItem();
+        void _Focus();
+
+        void _CreateContextMenu();
+        void _SetTabColor(const winrt::Windows::UI::Color& color);
+        void _ResetTabColor();
+        void _RefreshVisualState();
+
+        void _BindEventHandlers(const winrt::Microsoft::Terminal::TerminalControl::TermControl& control) noexcept;
+
+        void _AttachEventHandlersToControl(const winrt::Microsoft::Terminal::TerminalControl::TermControl& control);
+        void _AttachEventHandlersToPane(std::shared_ptr<Pane> pane);
+
+        int _GetLeafPaneCount() const noexcept;
+        void _UpdateActivePane(std::shared_ptr<Pane> pane);
+
+        friend class ::TerminalAppLocalTests::TabTests;
+    };
+}