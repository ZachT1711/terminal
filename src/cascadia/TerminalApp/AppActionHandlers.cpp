// Copyright (c) Microsoft Corporation.
// Licensed under the MIT license.

#include "pch.h"
#include "App.h"

#include "TerminalPage.h"
#include "Utils.h"

using namespace winrt::Windows::ApplicationModel::DataTransfer;
using namespace winrt::Windows::UI::Xaml;
using namespace winrt::Windows::UI::Text;
using namespace winrt::Windows::UI::Core;
using namespace winrt::Windows::Foundation::Collections;
using namespace winrt::Windows::System;
using namespace winrt::Microsoft::Terminal;
using namespace winrt::Microsoft::Terminal::Settings::Model;
using namespace winrt::Microsoft::Terminal::TerminalControl;
using namespace winrt::Microsoft::Terminal::TerminalConnection;
using namespace ::TerminalApp;

namespace winrt
{
    namespace MUX = Microsoft::UI::Xaml;
    using IInspectable = Windows::Foundation::IInspectable;
}

namespace winrt::TerminalApp::implementation
{
    void TerminalPage::_HandleOpenNewTabDropdown(const IInspectable& /*sender*/,
                                                 const ActionEventArgs& args)
    {
        _OpenNewTabDropdown();
        args.Handled(true);
    }

    void TerminalPage::_HandleDuplicateTab(const IInspectable& /*sender*/,
                                           const ActionEventArgs& args)
    {
        _DuplicateTabViewItem();
        args.Handled(true);
    }

    void TerminalPage::_HandleCloseTab(const IInspectable& /*sender*/,
                                       const ActionEventArgs& args)
    {
        _CloseFocusedTab();
        args.Handled(true);
    }

    void TerminalPage::_HandleClosePane(const IInspectable& /*sender*/,
                                        const ActionEventArgs& args)
    {
        _CloseFocusedPane();
        args.Handled(true);
    }

    void TerminalPage::_HandleCloseWindow(const IInspectable& /*sender*/,
                                          const ActionEventArgs& args)
    {
        CloseWindow();
        args.Handled(true);
    }

    void TerminalPage::_HandleScrollUp(const IInspectable& /*sender*/,
                                       const ActionEventArgs& args)
    {
        _Scroll(-1);
        args.Handled(true);
    }

    void TerminalPage::_HandleScrollDown(const IInspectable& /*sender*/,
                                         const ActionEventArgs& args)
    {
        _Scroll(1);
        args.Handled(true);
    }

    void TerminalPage::_HandleNextTab(const IInspectable& /*sender*/,
                                      const ActionEventArgs& args)
    {
        _SelectNextTab(true);
        args.Handled(true);
    }

    void TerminalPage::_HandlePrevTab(const IInspectable& /*sender*/,
                                      const ActionEventArgs& args)
    {
        _SelectNextTab(false);
        args.Handled(true);
    }

    void TerminalPage::_HandleSendInput(const IInspectable& /*sender*/,
                                        const ActionEventArgs& args)
    {
        if (args == nullptr)
        {
            args.Handled(false);
        }
        else if (const auto& realArgs = args.ActionArgs().try_as<SendInputArgs>())
        {
            const auto termControl = _GetActiveControl();
            termControl.SendInput(realArgs.Input());
            args.Handled(true);
        }
    }

    void TerminalPage::_HandleSplitPane(const IInspectable& /*sender*/,
                                        const ActionEventArgs& args)
    {
        if (args == nullptr)
        {
            args.Handled(false);
        }
        else if (const auto& realArgs = args.ActionArgs().try_as<SplitPaneArgs>())
        {
            _SplitPane(realArgs.SplitStyle(), realArgs.SplitMode(), realArgs.TerminalArgs());
            args.Handled(true);
        }
    }

    void TerminalPage::_HandleTogglePaneZoom(const IInspectable& /*sender*/,
                                             const ActionEventArgs& args)
    {
        if (auto focusedTab = _GetFocusedTab())
        {
            if (auto activeTab = _GetTerminalTabImpl(focusedTab))
            {
                // Don't do anything if there's only one pane. It's already zoomed.
                if (activeTab && activeTab->GetLeafPaneCount() > 1)
                {
                    // First thing's first, remove the current content from the UI
                    // tree. This is important, because we might be leaving zoom, and if
                    // a pane is zoomed, then it's currently in the UI tree, and should
                    // be removed before it's re-added in Pane::Restore
                    _tabContent.Children().Clear();

<<<<<<< HEAD
                    activeTab->ToggleZoom();

                    // Update the selected tab, to trigger us to re-add the tab's tab content to the UI tree
                    _UpdatedSelectedTab(_tabView.SelectedIndex());
                }
            }
=======
            // Togging the zoom on the tab will cause the tab to inform us of
            // the new root Content for this tab.
            activeTab->ToggleZoom();
>>>>>>> ae550e09
        }

        args.Handled(true);
    }

    void TerminalPage::_HandleScrollUpPage(const IInspectable& /*sender*/,
                                           const ActionEventArgs& args)
    {
        _ScrollPage(-1);
        args.Handled(true);
    }

    void TerminalPage::_HandleScrollDownPage(const IInspectable& /*sender*/,
                                             const ActionEventArgs& args)
    {
        _ScrollPage(1);
        args.Handled(true);
    }

    void TerminalPage::_HandleOpenSettings(const IInspectable& /*sender*/,
                                           const ActionEventArgs& args)
    {
        if (const auto& realArgs = args.ActionArgs().try_as<OpenSettingsArgs>())
        {
            _LaunchSettings(realArgs.Target());
            args.Handled(true);
        }
    }

    void TerminalPage::_HandlePasteText(const IInspectable& /*sender*/,
                                        const ActionEventArgs& args)
    {
        _PasteText();
        args.Handled(true);
    }

    void TerminalPage::_HandleNewTab(const IInspectable& /*sender*/,
                                     const ActionEventArgs& args)
    {
        if (args == nullptr)
        {
            _OpenNewTab(nullptr);
            args.Handled(true);
        }
        else if (const auto& realArgs = args.ActionArgs().try_as<NewTabArgs>())
        {
            _OpenNewTab(realArgs.TerminalArgs());
            args.Handled(true);
        }
    }

    void TerminalPage::_HandleSwitchToTab(const IInspectable& /*sender*/,
                                          const ActionEventArgs& args)
    {
        if (const auto& realArgs = args.ActionArgs().try_as<SwitchToTabArgs>())
        {
            const auto handled = _SelectTab({ realArgs.TabIndex() });
            args.Handled(handled);
        }
    }

    void TerminalPage::_HandleResizePane(const IInspectable& /*sender*/,
                                         const ActionEventArgs& args)
    {
        if (const auto& realArgs = args.ActionArgs().try_as<ResizePaneArgs>())
        {
            if (realArgs.Direction() == Direction::None)
            {
                // Do nothing
                args.Handled(false);
            }
            else
            {
                _ResizePane(realArgs.Direction());
                args.Handled(true);
            }
        }
    }

    void TerminalPage::_HandleMoveFocus(const IInspectable& /*sender*/,
                                        const ActionEventArgs& args)
    {
        if (const auto& realArgs = args.ActionArgs().try_as<MoveFocusArgs>())
        {
            if (realArgs.Direction() == Direction::None)
            {
                // Do nothing
                args.Handled(false);
            }
            else
            {
                _MoveFocus(realArgs.Direction());
                args.Handled(true);
            }
        }
    }

    void TerminalPage::_HandleCopyText(const IInspectable& /*sender*/,
                                       const ActionEventArgs& args)
    {
        if (const auto& realArgs = args.ActionArgs().try_as<CopyTextArgs>())
        {
            const auto handled = _CopyText(realArgs.SingleLine(), realArgs.CopyFormatting());
            args.Handled(handled);
        }
    }

    void TerminalPage::_HandleAdjustFontSize(const IInspectable& /*sender*/,
                                             const ActionEventArgs& args)
    {
        if (const auto& realArgs = args.ActionArgs().try_as<AdjustFontSizeArgs>())
        {
            const auto termControl = _GetActiveControl();
            termControl.AdjustFontSize(realArgs.Delta());
            args.Handled(true);
        }
    }

    void TerminalPage::_HandleFind(const IInspectable& /*sender*/,
                                   const ActionEventArgs& args)
    {
        _Find();
        args.Handled(true);
    }

    void TerminalPage::_HandleResetFontSize(const IInspectable& /*sender*/,
                                            const ActionEventArgs& args)
    {
        const auto termControl = _GetActiveControl();
        termControl.ResetFontSize();
        args.Handled(true);
    }

    void TerminalPage::_HandleToggleRetroEffect(const IInspectable& /*sender*/,
                                                const ActionEventArgs& args)
    {
        const auto termControl = _GetActiveControl();
        termControl.ToggleRetroEffect();
        args.Handled(true);
    }

    void TerminalPage::_HandleToggleFocusMode(const IInspectable& /*sender*/,
                                              const ActionEventArgs& args)
    {
        ToggleFocusMode();
        args.Handled(true);
    }

    void TerminalPage::_HandleToggleFullscreen(const IInspectable& /*sender*/,
                                               const ActionEventArgs& args)
    {
        ToggleFullscreen();
        args.Handled(true);
    }

    void TerminalPage::_HandleToggleAlwaysOnTop(const IInspectable& /*sender*/,
                                                const ActionEventArgs& args)
    {
        ToggleAlwaysOnTop();
        args.Handled(true);
    }

    void TerminalPage::_HandleToggleCommandPalette(const IInspectable& /*sender*/,
                                                   const ActionEventArgs& args)
    {
        // TODO GH#6677: When we add support for commandline mode, first set the
        // mode that the command palette should be in, before making it visible.
        CommandPalette().EnableCommandPaletteMode();
        CommandPalette().Visibility(CommandPalette().Visibility() == Visibility::Visible ?
                                        Visibility::Collapsed :
                                        Visibility::Visible);
        args.Handled(true);
    }

    void TerminalPage::_HandleSetColorScheme(const IInspectable& /*sender*/,
                                             const ActionEventArgs& args)
    {
        args.Handled(false);
        if (const auto& realArgs = args.ActionArgs().try_as<SetColorSchemeArgs>())
        {
            if (auto focusedTab = _GetFocusedTab())
            {
                if (auto activeTab = _GetTerminalTabImpl(focusedTab))
                {
                    if (auto activeControl = activeTab->GetActiveTerminalControl())
                    {
                        if (const auto scheme = _settings.GlobalSettings().ColorSchemes().TryLookup(realArgs.SchemeName()))
                        {
                            auto controlSettings = activeControl.Settings().as<TerminalSettings>();
                            controlSettings->ApplyColorScheme(scheme);
                            activeControl.UpdateSettings(*controlSettings);
                            args.Handled(true);
                        }
                    }
                }
            }
        }
    }

    void TerminalPage::_HandleSetTabColor(const IInspectable& /*sender*/,
                                          const ActionEventArgs& args)
    {
        std::optional<til::color> tabColor;

        if (const auto& realArgs = args.ActionArgs().try_as<SetTabColorArgs>())
        {
            if (realArgs.TabColor() != nullptr)
            {
                tabColor = realArgs.TabColor().Value();
            }
        }

        if (auto focusedTab = _GetFocusedTab())
        {
            if (auto activeTab = _GetTerminalTabImpl(focusedTab))
            {
                if (tabColor.has_value())
                {
                    activeTab->SetRuntimeTabColor(tabColor.value());
                }
                else
                {
                    activeTab->ResetRuntimeTabColor();
                }
            }
        }
        args.Handled(true);
    }

    void TerminalPage::_HandleOpenTabColorPicker(const IInspectable& /*sender*/,
                                                 const ActionEventArgs& args)
    {
        if (auto focusedTab = _GetFocusedTab())
        {
            if (auto activeTab = _GetTerminalTabImpl(focusedTab))
            {
                activeTab->ActivateColorPicker();
            }
        }
        args.Handled(true);
    }

    void TerminalPage::_HandleRenameTab(const IInspectable& /*sender*/,
                                        const ActionEventArgs& args)
    {
        std::optional<winrt::hstring> title;

        if (const auto& realArgs = args.ActionArgs().try_as<RenameTabArgs>())
        {
            title = realArgs.Title();
        }

        if (auto focusedTab = _GetFocusedTab())
        {
            if (auto activeTab = _GetTerminalTabImpl(focusedTab))
            {
                if (title.has_value())
                {
                    activeTab->SetTabText(title.value());
                }
                else
                {
                    activeTab->ResetTabText();
                }
            }
        }
        args.Handled(true);
    }

    void TerminalPage::_HandleExecuteCommandline(const IInspectable& /*sender*/,
                                                 const ActionEventArgs& actionArgs)
    {
        if (const auto& realArgs = actionArgs.ActionArgs().try_as<ExecuteCommandlineArgs>())
        {
            auto actions = winrt::single_threaded_vector<ActionAndArgs>(std::move(
                TerminalPage::ConvertExecuteCommandlineToActions(realArgs)));

            if (_startupActions.Size() != 0)
            {
                actionArgs.Handled(true);
                _ProcessStartupActions(actions, false);
            }
        }
    }

    void TerminalPage::_HandleCloseOtherTabs(const IInspectable& /*sender*/,
                                             const ActionEventArgs& actionArgs)
    {
        if (const auto& realArgs = actionArgs.ActionArgs().try_as<CloseOtherTabsArgs>())
        {
            uint32_t index;
            if (realArgs.Index())
            {
                index = realArgs.Index().Value();
            }
            else if (auto focusedTabIndex = _GetFocusedTabIndex())
            {
                index = *focusedTabIndex;
            }
            else
            {
                // Do nothing
                actionArgs.Handled(false);
                return;
            }

            // Remove tabs after the current one
            while (_tabs.Size() > index + 1)
            {
                _RemoveTabViewItemByIndex(_tabs.Size() - 1);
            }

            // Remove all of them leading up to the selected tab
            while (_tabs.Size() > 1)
            {
                _RemoveTabViewItemByIndex(0);
            }

            actionArgs.Handled(true);
        }
    }

    void TerminalPage::_HandleCloseTabsAfter(const IInspectable& /*sender*/,
                                             const ActionEventArgs& actionArgs)
    {
        if (const auto& realArgs = actionArgs.ActionArgs().try_as<CloseTabsAfterArgs>())
        {
            uint32_t index;
            if (realArgs.Index())
            {
                index = realArgs.Index().Value();
            }
            else if (auto focusedTabIndex = _GetFocusedTabIndex())
            {
                index = *focusedTabIndex;
            }
            else
            {
                // Do nothing
                actionArgs.Handled(false);
                return;
            }

            // Remove tabs after the current one
            while (_tabs.Size() > index + 1)
            {
                _RemoveTabViewItemByIndex(_tabs.Size() - 1);
            }

            // TODO:GH#7182 For whatever reason, if you run this action
            // when the tab that's currently focused is _before_ the `index`
            // param, then the tabs will expand to fill the entire width of the
            // tab row, until you mouse over them. Probably has something to do
            // with tabs not resizing down until there's a mouse exit event.

            actionArgs.Handled(true);
        }
    }

    void TerminalPage::_HandleOpenTabSearch(const IInspectable& /*sender*/,
                                            const ActionEventArgs& args)
    {
        // Tab search is always in-order.
        auto tabCommands = winrt::single_threaded_vector<Command>();
        for (const auto& tab : _tabs)
        {
            tabCommands.Append(tab.SwitchToTabCommand());
        }
        CommandPalette().SetTabActions(tabCommands);

        auto opt = _GetFocusedTabIndex();
        uint32_t startIdx = opt.value_or(0);

        CommandPalette().EnableTabSwitcherMode(true, startIdx);
        CommandPalette().Visibility(Visibility::Visible);

        args.Handled(true);
    }
}
<|MERGE_RESOLUTION|>--- conflicted
+++ resolved
@@ -1,528 +1,521 @@
-// Copyright (c) Microsoft Corporation.
-// Licensed under the MIT license.
-
-#include "pch.h"
-#include "App.h"
-
-#include "TerminalPage.h"
-#include "Utils.h"
-
-using namespace winrt::Windows::ApplicationModel::DataTransfer;
-using namespace winrt::Windows::UI::Xaml;
-using namespace winrt::Windows::UI::Text;
-using namespace winrt::Windows::UI::Core;
-using namespace winrt::Windows::Foundation::Collections;
-using namespace winrt::Windows::System;
-using namespace winrt::Microsoft::Terminal;
-using namespace winrt::Microsoft::Terminal::Settings::Model;
-using namespace winrt::Microsoft::Terminal::TerminalControl;
-using namespace winrt::Microsoft::Terminal::TerminalConnection;
-using namespace ::TerminalApp;
-
-namespace winrt
-{
-    namespace MUX = Microsoft::UI::Xaml;
-    using IInspectable = Windows::Foundation::IInspectable;
-}
-
-namespace winrt::TerminalApp::implementation
-{
-    void TerminalPage::_HandleOpenNewTabDropdown(const IInspectable& /*sender*/,
-                                                 const ActionEventArgs& args)
-    {
-        _OpenNewTabDropdown();
-        args.Handled(true);
-    }
-
-    void TerminalPage::_HandleDuplicateTab(const IInspectable& /*sender*/,
-                                           const ActionEventArgs& args)
-    {
-        _DuplicateTabViewItem();
-        args.Handled(true);
-    }
-
-    void TerminalPage::_HandleCloseTab(const IInspectable& /*sender*/,
-                                       const ActionEventArgs& args)
-    {
-        _CloseFocusedTab();
-        args.Handled(true);
-    }
-
-    void TerminalPage::_HandleClosePane(const IInspectable& /*sender*/,
-                                        const ActionEventArgs& args)
-    {
-        _CloseFocusedPane();
-        args.Handled(true);
-    }
-
-    void TerminalPage::_HandleCloseWindow(const IInspectable& /*sender*/,
-                                          const ActionEventArgs& args)
-    {
-        CloseWindow();
-        args.Handled(true);
-    }
-
-    void TerminalPage::_HandleScrollUp(const IInspectable& /*sender*/,
-                                       const ActionEventArgs& args)
-    {
-        _Scroll(-1);
-        args.Handled(true);
-    }
-
-    void TerminalPage::_HandleScrollDown(const IInspectable& /*sender*/,
-                                         const ActionEventArgs& args)
-    {
-        _Scroll(1);
-        args.Handled(true);
-    }
-
-    void TerminalPage::_HandleNextTab(const IInspectable& /*sender*/,
-                                      const ActionEventArgs& args)
-    {
-        _SelectNextTab(true);
-        args.Handled(true);
-    }
-
-    void TerminalPage::_HandlePrevTab(const IInspectable& /*sender*/,
-                                      const ActionEventArgs& args)
-    {
-        _SelectNextTab(false);
-        args.Handled(true);
-    }
-
-    void TerminalPage::_HandleSendInput(const IInspectable& /*sender*/,
-                                        const ActionEventArgs& args)
-    {
-        if (args == nullptr)
-        {
-            args.Handled(false);
-        }
-        else if (const auto& realArgs = args.ActionArgs().try_as<SendInputArgs>())
-        {
-            const auto termControl = _GetActiveControl();
-            termControl.SendInput(realArgs.Input());
-            args.Handled(true);
-        }
-    }
-
-    void TerminalPage::_HandleSplitPane(const IInspectable& /*sender*/,
-                                        const ActionEventArgs& args)
-    {
-        if (args == nullptr)
-        {
-            args.Handled(false);
-        }
-        else if (const auto& realArgs = args.ActionArgs().try_as<SplitPaneArgs>())
-        {
-            _SplitPane(realArgs.SplitStyle(), realArgs.SplitMode(), realArgs.TerminalArgs());
-            args.Handled(true);
-        }
-    }
-
-    void TerminalPage::_HandleTogglePaneZoom(const IInspectable& /*sender*/,
-                                             const ActionEventArgs& args)
-    {
-        if (auto focusedTab = _GetFocusedTab())
-        {
-            if (auto activeTab = _GetTerminalTabImpl(focusedTab))
-            {
-                // Don't do anything if there's only one pane. It's already zoomed.
-                if (activeTab && activeTab->GetLeafPaneCount() > 1)
-                {
-                    // First thing's first, remove the current content from the UI
-                    // tree. This is important, because we might be leaving zoom, and if
-                    // a pane is zoomed, then it's currently in the UI tree, and should
-                    // be removed before it's re-added in Pane::Restore
-                    _tabContent.Children().Clear();
-
-<<<<<<< HEAD
-                    activeTab->ToggleZoom();
-
-                    // Update the selected tab, to trigger us to re-add the tab's tab content to the UI tree
-                    _UpdatedSelectedTab(_tabView.SelectedIndex());
-                }
-            }
-=======
-            // Togging the zoom on the tab will cause the tab to inform us of
-            // the new root Content for this tab.
-            activeTab->ToggleZoom();
->>>>>>> ae550e09
-        }
-
-        args.Handled(true);
-    }
-
-    void TerminalPage::_HandleScrollUpPage(const IInspectable& /*sender*/,
-                                           const ActionEventArgs& args)
-    {
-        _ScrollPage(-1);
-        args.Handled(true);
-    }
-
-    void TerminalPage::_HandleScrollDownPage(const IInspectable& /*sender*/,
-                                             const ActionEventArgs& args)
-    {
-        _ScrollPage(1);
-        args.Handled(true);
-    }
-
-    void TerminalPage::_HandleOpenSettings(const IInspectable& /*sender*/,
-                                           const ActionEventArgs& args)
-    {
-        if (const auto& realArgs = args.ActionArgs().try_as<OpenSettingsArgs>())
-        {
-            _LaunchSettings(realArgs.Target());
-            args.Handled(true);
-        }
-    }
-
-    void TerminalPage::_HandlePasteText(const IInspectable& /*sender*/,
-                                        const ActionEventArgs& args)
-    {
-        _PasteText();
-        args.Handled(true);
-    }
-
-    void TerminalPage::_HandleNewTab(const IInspectable& /*sender*/,
-                                     const ActionEventArgs& args)
-    {
-        if (args == nullptr)
-        {
-            _OpenNewTab(nullptr);
-            args.Handled(true);
-        }
-        else if (const auto& realArgs = args.ActionArgs().try_as<NewTabArgs>())
-        {
-            _OpenNewTab(realArgs.TerminalArgs());
-            args.Handled(true);
-        }
-    }
-
-    void TerminalPage::_HandleSwitchToTab(const IInspectable& /*sender*/,
-                                          const ActionEventArgs& args)
-    {
-        if (const auto& realArgs = args.ActionArgs().try_as<SwitchToTabArgs>())
-        {
-            const auto handled = _SelectTab({ realArgs.TabIndex() });
-            args.Handled(handled);
-        }
-    }
-
-    void TerminalPage::_HandleResizePane(const IInspectable& /*sender*/,
-                                         const ActionEventArgs& args)
-    {
-        if (const auto& realArgs = args.ActionArgs().try_as<ResizePaneArgs>())
-        {
-            if (realArgs.Direction() == Direction::None)
-            {
-                // Do nothing
-                args.Handled(false);
-            }
-            else
-            {
-                _ResizePane(realArgs.Direction());
-                args.Handled(true);
-            }
-        }
-    }
-
-    void TerminalPage::_HandleMoveFocus(const IInspectable& /*sender*/,
-                                        const ActionEventArgs& args)
-    {
-        if (const auto& realArgs = args.ActionArgs().try_as<MoveFocusArgs>())
-        {
-            if (realArgs.Direction() == Direction::None)
-            {
-                // Do nothing
-                args.Handled(false);
-            }
-            else
-            {
-                _MoveFocus(realArgs.Direction());
-                args.Handled(true);
-            }
-        }
-    }
-
-    void TerminalPage::_HandleCopyText(const IInspectable& /*sender*/,
-                                       const ActionEventArgs& args)
-    {
-        if (const auto& realArgs = args.ActionArgs().try_as<CopyTextArgs>())
-        {
-            const auto handled = _CopyText(realArgs.SingleLine(), realArgs.CopyFormatting());
-            args.Handled(handled);
-        }
-    }
-
-    void TerminalPage::_HandleAdjustFontSize(const IInspectable& /*sender*/,
-                                             const ActionEventArgs& args)
-    {
-        if (const auto& realArgs = args.ActionArgs().try_as<AdjustFontSizeArgs>())
-        {
-            const auto termControl = _GetActiveControl();
-            termControl.AdjustFontSize(realArgs.Delta());
-            args.Handled(true);
-        }
-    }
-
-    void TerminalPage::_HandleFind(const IInspectable& /*sender*/,
-                                   const ActionEventArgs& args)
-    {
-        _Find();
-        args.Handled(true);
-    }
-
-    void TerminalPage::_HandleResetFontSize(const IInspectable& /*sender*/,
-                                            const ActionEventArgs& args)
-    {
-        const auto termControl = _GetActiveControl();
-        termControl.ResetFontSize();
-        args.Handled(true);
-    }
-
-    void TerminalPage::_HandleToggleRetroEffect(const IInspectable& /*sender*/,
-                                                const ActionEventArgs& args)
-    {
-        const auto termControl = _GetActiveControl();
-        termControl.ToggleRetroEffect();
-        args.Handled(true);
-    }
-
-    void TerminalPage::_HandleToggleFocusMode(const IInspectable& /*sender*/,
-                                              const ActionEventArgs& args)
-    {
-        ToggleFocusMode();
-        args.Handled(true);
-    }
-
-    void TerminalPage::_HandleToggleFullscreen(const IInspectable& /*sender*/,
-                                               const ActionEventArgs& args)
-    {
-        ToggleFullscreen();
-        args.Handled(true);
-    }
-
-    void TerminalPage::_HandleToggleAlwaysOnTop(const IInspectable& /*sender*/,
-                                                const ActionEventArgs& args)
-    {
-        ToggleAlwaysOnTop();
-        args.Handled(true);
-    }
-
-    void TerminalPage::_HandleToggleCommandPalette(const IInspectable& /*sender*/,
-                                                   const ActionEventArgs& args)
-    {
-        // TODO GH#6677: When we add support for commandline mode, first set the
-        // mode that the command palette should be in, before making it visible.
-        CommandPalette().EnableCommandPaletteMode();
-        CommandPalette().Visibility(CommandPalette().Visibility() == Visibility::Visible ?
-                                        Visibility::Collapsed :
-                                        Visibility::Visible);
-        args.Handled(true);
-    }
-
-    void TerminalPage::_HandleSetColorScheme(const IInspectable& /*sender*/,
-                                             const ActionEventArgs& args)
-    {
-        args.Handled(false);
-        if (const auto& realArgs = args.ActionArgs().try_as<SetColorSchemeArgs>())
-        {
-            if (auto focusedTab = _GetFocusedTab())
-            {
-                if (auto activeTab = _GetTerminalTabImpl(focusedTab))
-                {
-                    if (auto activeControl = activeTab->GetActiveTerminalControl())
-                    {
-                        if (const auto scheme = _settings.GlobalSettings().ColorSchemes().TryLookup(realArgs.SchemeName()))
-                        {
-                            auto controlSettings = activeControl.Settings().as<TerminalSettings>();
-                            controlSettings->ApplyColorScheme(scheme);
-                            activeControl.UpdateSettings(*controlSettings);
-                            args.Handled(true);
-                        }
-                    }
-                }
-            }
-        }
-    }
-
-    void TerminalPage::_HandleSetTabColor(const IInspectable& /*sender*/,
-                                          const ActionEventArgs& args)
-    {
-        std::optional<til::color> tabColor;
-
-        if (const auto& realArgs = args.ActionArgs().try_as<SetTabColorArgs>())
-        {
-            if (realArgs.TabColor() != nullptr)
-            {
-                tabColor = realArgs.TabColor().Value();
-            }
-        }
-
-        if (auto focusedTab = _GetFocusedTab())
-        {
-            if (auto activeTab = _GetTerminalTabImpl(focusedTab))
-            {
-                if (tabColor.has_value())
-                {
-                    activeTab->SetRuntimeTabColor(tabColor.value());
-                }
-                else
-                {
-                    activeTab->ResetRuntimeTabColor();
-                }
-            }
-        }
-        args.Handled(true);
-    }
-
-    void TerminalPage::_HandleOpenTabColorPicker(const IInspectable& /*sender*/,
-                                                 const ActionEventArgs& args)
-    {
-        if (auto focusedTab = _GetFocusedTab())
-        {
-            if (auto activeTab = _GetTerminalTabImpl(focusedTab))
-            {
-                activeTab->ActivateColorPicker();
-            }
-        }
-        args.Handled(true);
-    }
-
-    void TerminalPage::_HandleRenameTab(const IInspectable& /*sender*/,
-                                        const ActionEventArgs& args)
-    {
-        std::optional<winrt::hstring> title;
-
-        if (const auto& realArgs = args.ActionArgs().try_as<RenameTabArgs>())
-        {
-            title = realArgs.Title();
-        }
-
-        if (auto focusedTab = _GetFocusedTab())
-        {
-            if (auto activeTab = _GetTerminalTabImpl(focusedTab))
-            {
-                if (title.has_value())
-                {
-                    activeTab->SetTabText(title.value());
-                }
-                else
-                {
-                    activeTab->ResetTabText();
-                }
-            }
-        }
-        args.Handled(true);
-    }
-
-    void TerminalPage::_HandleExecuteCommandline(const IInspectable& /*sender*/,
-                                                 const ActionEventArgs& actionArgs)
-    {
-        if (const auto& realArgs = actionArgs.ActionArgs().try_as<ExecuteCommandlineArgs>())
-        {
-            auto actions = winrt::single_threaded_vector<ActionAndArgs>(std::move(
-                TerminalPage::ConvertExecuteCommandlineToActions(realArgs)));
-
-            if (_startupActions.Size() != 0)
-            {
-                actionArgs.Handled(true);
-                _ProcessStartupActions(actions, false);
-            }
-        }
-    }
-
-    void TerminalPage::_HandleCloseOtherTabs(const IInspectable& /*sender*/,
-                                             const ActionEventArgs& actionArgs)
-    {
-        if (const auto& realArgs = actionArgs.ActionArgs().try_as<CloseOtherTabsArgs>())
-        {
-            uint32_t index;
-            if (realArgs.Index())
-            {
-                index = realArgs.Index().Value();
-            }
-            else if (auto focusedTabIndex = _GetFocusedTabIndex())
-            {
-                index = *focusedTabIndex;
-            }
-            else
-            {
-                // Do nothing
-                actionArgs.Handled(false);
-                return;
-            }
-
-            // Remove tabs after the current one
-            while (_tabs.Size() > index + 1)
-            {
-                _RemoveTabViewItemByIndex(_tabs.Size() - 1);
-            }
-
-            // Remove all of them leading up to the selected tab
-            while (_tabs.Size() > 1)
-            {
-                _RemoveTabViewItemByIndex(0);
-            }
-
-            actionArgs.Handled(true);
-        }
-    }
-
-    void TerminalPage::_HandleCloseTabsAfter(const IInspectable& /*sender*/,
-                                             const ActionEventArgs& actionArgs)
-    {
-        if (const auto& realArgs = actionArgs.ActionArgs().try_as<CloseTabsAfterArgs>())
-        {
-            uint32_t index;
-            if (realArgs.Index())
-            {
-                index = realArgs.Index().Value();
-            }
-            else if (auto focusedTabIndex = _GetFocusedTabIndex())
-            {
-                index = *focusedTabIndex;
-            }
-            else
-            {
-                // Do nothing
-                actionArgs.Handled(false);
-                return;
-            }
-
-            // Remove tabs after the current one
-            while (_tabs.Size() > index + 1)
-            {
-                _RemoveTabViewItemByIndex(_tabs.Size() - 1);
-            }
-
-            // TODO:GH#7182 For whatever reason, if you run this action
-            // when the tab that's currently focused is _before_ the `index`
-            // param, then the tabs will expand to fill the entire width of the
-            // tab row, until you mouse over them. Probably has something to do
-            // with tabs not resizing down until there's a mouse exit event.
-
-            actionArgs.Handled(true);
-        }
-    }
-
-    void TerminalPage::_HandleOpenTabSearch(const IInspectable& /*sender*/,
-                                            const ActionEventArgs& args)
-    {
-        // Tab search is always in-order.
-        auto tabCommands = winrt::single_threaded_vector<Command>();
-        for (const auto& tab : _tabs)
-        {
-            tabCommands.Append(tab.SwitchToTabCommand());
-        }
-        CommandPalette().SetTabActions(tabCommands);
-
-        auto opt = _GetFocusedTabIndex();
-        uint32_t startIdx = opt.value_or(0);
-
-        CommandPalette().EnableTabSwitcherMode(true, startIdx);
-        CommandPalette().Visibility(Visibility::Visible);
-
-        args.Handled(true);
-    }
-}
+// Copyright (c) Microsoft Corporation.
+// Licensed under the MIT license.
+
+#include "pch.h"
+#include "App.h"
+
+#include "TerminalPage.h"
+#include "Utils.h"
+
+using namespace winrt::Windows::ApplicationModel::DataTransfer;
+using namespace winrt::Windows::UI::Xaml;
+using namespace winrt::Windows::UI::Text;
+using namespace winrt::Windows::UI::Core;
+using namespace winrt::Windows::Foundation::Collections;
+using namespace winrt::Windows::System;
+using namespace winrt::Microsoft::Terminal;
+using namespace winrt::Microsoft::Terminal::Settings::Model;
+using namespace winrt::Microsoft::Terminal::TerminalControl;
+using namespace winrt::Microsoft::Terminal::TerminalConnection;
+using namespace ::TerminalApp;
+
+namespace winrt
+{
+    namespace MUX = Microsoft::UI::Xaml;
+    using IInspectable = Windows::Foundation::IInspectable;
+}
+
+namespace winrt::TerminalApp::implementation
+{
+    void TerminalPage::_HandleOpenNewTabDropdown(const IInspectable& /*sender*/,
+                                                 const ActionEventArgs& args)
+    {
+        _OpenNewTabDropdown();
+        args.Handled(true);
+    }
+
+    void TerminalPage::_HandleDuplicateTab(const IInspectable& /*sender*/,
+                                           const ActionEventArgs& args)
+    {
+        _DuplicateTabViewItem();
+        args.Handled(true);
+    }
+
+    void TerminalPage::_HandleCloseTab(const IInspectable& /*sender*/,
+                                       const ActionEventArgs& args)
+    {
+        _CloseFocusedTab();
+        args.Handled(true);
+    }
+
+    void TerminalPage::_HandleClosePane(const IInspectable& /*sender*/,
+                                        const ActionEventArgs& args)
+    {
+        _CloseFocusedPane();
+        args.Handled(true);
+    }
+
+    void TerminalPage::_HandleCloseWindow(const IInspectable& /*sender*/,
+                                          const ActionEventArgs& args)
+    {
+        CloseWindow();
+        args.Handled(true);
+    }
+
+    void TerminalPage::_HandleScrollUp(const IInspectable& /*sender*/,
+                                       const ActionEventArgs& args)
+    {
+        _Scroll(-1);
+        args.Handled(true);
+    }
+
+    void TerminalPage::_HandleScrollDown(const IInspectable& /*sender*/,
+                                         const ActionEventArgs& args)
+    {
+        _Scroll(1);
+        args.Handled(true);
+    }
+
+    void TerminalPage::_HandleNextTab(const IInspectable& /*sender*/,
+                                      const ActionEventArgs& args)
+    {
+        _SelectNextTab(true);
+        args.Handled(true);
+    }
+
+    void TerminalPage::_HandlePrevTab(const IInspectable& /*sender*/,
+                                      const ActionEventArgs& args)
+    {
+        _SelectNextTab(false);
+        args.Handled(true);
+    }
+
+    void TerminalPage::_HandleSendInput(const IInspectable& /*sender*/,
+                                        const ActionEventArgs& args)
+    {
+        if (args == nullptr)
+        {
+            args.Handled(false);
+        }
+        else if (const auto& realArgs = args.ActionArgs().try_as<SendInputArgs>())
+        {
+            const auto termControl = _GetActiveControl();
+            termControl.SendInput(realArgs.Input());
+            args.Handled(true);
+        }
+    }
+
+    void TerminalPage::_HandleSplitPane(const IInspectable& /*sender*/,
+                                        const ActionEventArgs& args)
+    {
+        if (args == nullptr)
+        {
+            args.Handled(false);
+        }
+        else if (const auto& realArgs = args.ActionArgs().try_as<SplitPaneArgs>())
+        {
+            _SplitPane(realArgs.SplitStyle(), realArgs.SplitMode(), realArgs.TerminalArgs());
+            args.Handled(true);
+        }
+    }
+
+    void TerminalPage::_HandleTogglePaneZoom(const IInspectable& /*sender*/,
+                                             const ActionEventArgs& args)
+    {
+        if (auto focusedTab = _GetFocusedTab())
+        {
+            if (auto activeTab = _GetTerminalTabImpl(focusedTab))
+            {
+                // Don't do anything if there's only one pane. It's already zoomed.
+                if (activeTab && activeTab->GetLeafPaneCount() > 1)
+                {
+                    // First thing's first, remove the current content from the UI
+                    // tree. This is important, because we might be leaving zoom, and if
+                    // a pane is zoomed, then it's currently in the UI tree, and should
+                    // be removed before it's re-added in Pane::Restore
+                    _tabContent.Children().Clear();
+
+                    // Togging the zoom on the tab will cause the tab to inform us of
+                    // the new root Content for this tab.
+                    activeTab->ToggleZoom();
+                }
+            }
+        }
+
+        args.Handled(true);
+    }
+
+    void TerminalPage::_HandleScrollUpPage(const IInspectable& /*sender*/,
+                                           const ActionEventArgs& args)
+    {
+        _ScrollPage(-1);
+        args.Handled(true);
+    }
+
+    void TerminalPage::_HandleScrollDownPage(const IInspectable& /*sender*/,
+                                             const ActionEventArgs& args)
+    {
+        _ScrollPage(1);
+        args.Handled(true);
+    }
+
+    void TerminalPage::_HandleOpenSettings(const IInspectable& /*sender*/,
+                                           const ActionEventArgs& args)
+    {
+        if (const auto& realArgs = args.ActionArgs().try_as<OpenSettingsArgs>())
+        {
+            _LaunchSettings(realArgs.Target());
+            args.Handled(true);
+        }
+    }
+
+    void TerminalPage::_HandlePasteText(const IInspectable& /*sender*/,
+                                        const ActionEventArgs& args)
+    {
+        _PasteText();
+        args.Handled(true);
+    }
+
+    void TerminalPage::_HandleNewTab(const IInspectable& /*sender*/,
+                                     const ActionEventArgs& args)
+    {
+        if (args == nullptr)
+        {
+            _OpenNewTab(nullptr);
+            args.Handled(true);
+        }
+        else if (const auto& realArgs = args.ActionArgs().try_as<NewTabArgs>())
+        {
+            _OpenNewTab(realArgs.TerminalArgs());
+            args.Handled(true);
+        }
+    }
+
+    void TerminalPage::_HandleSwitchToTab(const IInspectable& /*sender*/,
+                                          const ActionEventArgs& args)
+    {
+        if (const auto& realArgs = args.ActionArgs().try_as<SwitchToTabArgs>())
+        {
+            const auto handled = _SelectTab({ realArgs.TabIndex() });
+            args.Handled(handled);
+        }
+    }
+
+    void TerminalPage::_HandleResizePane(const IInspectable& /*sender*/,
+                                         const ActionEventArgs& args)
+    {
+        if (const auto& realArgs = args.ActionArgs().try_as<ResizePaneArgs>())
+        {
+            if (realArgs.Direction() == Direction::None)
+            {
+                // Do nothing
+                args.Handled(false);
+            }
+            else
+            {
+                _ResizePane(realArgs.Direction());
+                args.Handled(true);
+            }
+        }
+    }
+
+    void TerminalPage::_HandleMoveFocus(const IInspectable& /*sender*/,
+                                        const ActionEventArgs& args)
+    {
+        if (const auto& realArgs = args.ActionArgs().try_as<MoveFocusArgs>())
+        {
+            if (realArgs.Direction() == Direction::None)
+            {
+                // Do nothing
+                args.Handled(false);
+            }
+            else
+            {
+                _MoveFocus(realArgs.Direction());
+                args.Handled(true);
+            }
+        }
+    }
+
+    void TerminalPage::_HandleCopyText(const IInspectable& /*sender*/,
+                                       const ActionEventArgs& args)
+    {
+        if (const auto& realArgs = args.ActionArgs().try_as<CopyTextArgs>())
+        {
+            const auto handled = _CopyText(realArgs.SingleLine(), realArgs.CopyFormatting());
+            args.Handled(handled);
+        }
+    }
+
+    void TerminalPage::_HandleAdjustFontSize(const IInspectable& /*sender*/,
+                                             const ActionEventArgs& args)
+    {
+        if (const auto& realArgs = args.ActionArgs().try_as<AdjustFontSizeArgs>())
+        {
+            const auto termControl = _GetActiveControl();
+            termControl.AdjustFontSize(realArgs.Delta());
+            args.Handled(true);
+        }
+    }
+
+    void TerminalPage::_HandleFind(const IInspectable& /*sender*/,
+                                   const ActionEventArgs& args)
+    {
+        _Find();
+        args.Handled(true);
+    }
+
+    void TerminalPage::_HandleResetFontSize(const IInspectable& /*sender*/,
+                                            const ActionEventArgs& args)
+    {
+        const auto termControl = _GetActiveControl();
+        termControl.ResetFontSize();
+        args.Handled(true);
+    }
+
+    void TerminalPage::_HandleToggleRetroEffect(const IInspectable& /*sender*/,
+                                                const ActionEventArgs& args)
+    {
+        const auto termControl = _GetActiveControl();
+        termControl.ToggleRetroEffect();
+        args.Handled(true);
+    }
+
+    void TerminalPage::_HandleToggleFocusMode(const IInspectable& /*sender*/,
+                                              const ActionEventArgs& args)
+    {
+        ToggleFocusMode();
+        args.Handled(true);
+    }
+
+    void TerminalPage::_HandleToggleFullscreen(const IInspectable& /*sender*/,
+                                               const ActionEventArgs& args)
+    {
+        ToggleFullscreen();
+        args.Handled(true);
+    }
+
+    void TerminalPage::_HandleToggleAlwaysOnTop(const IInspectable& /*sender*/,
+                                                const ActionEventArgs& args)
+    {
+        ToggleAlwaysOnTop();
+        args.Handled(true);
+    }
+
+    void TerminalPage::_HandleToggleCommandPalette(const IInspectable& /*sender*/,
+                                                   const ActionEventArgs& args)
+    {
+        // TODO GH#6677: When we add support for commandline mode, first set the
+        // mode that the command palette should be in, before making it visible.
+        CommandPalette().EnableCommandPaletteMode();
+        CommandPalette().Visibility(CommandPalette().Visibility() == Visibility::Visible ?
+                                        Visibility::Collapsed :
+                                        Visibility::Visible);
+        args.Handled(true);
+    }
+
+    void TerminalPage::_HandleSetColorScheme(const IInspectable& /*sender*/,
+                                             const ActionEventArgs& args)
+    {
+        args.Handled(false);
+        if (const auto& realArgs = args.ActionArgs().try_as<SetColorSchemeArgs>())
+        {
+            if (auto focusedTab = _GetFocusedTab())
+            {
+                if (auto activeTab = _GetTerminalTabImpl(focusedTab))
+                {
+                    if (auto activeControl = activeTab->GetActiveTerminalControl())
+                    {
+                        if (const auto scheme = _settings.GlobalSettings().ColorSchemes().TryLookup(realArgs.SchemeName()))
+                        {
+                            auto controlSettings = activeControl.Settings().as<TerminalSettings>();
+                            controlSettings->ApplyColorScheme(scheme);
+                            activeControl.UpdateSettings(*controlSettings);
+                            args.Handled(true);
+                        }
+                    }
+                }
+            }
+        }
+    }
+
+    void TerminalPage::_HandleSetTabColor(const IInspectable& /*sender*/,
+                                          const ActionEventArgs& args)
+    {
+        std::optional<til::color> tabColor;
+
+        if (const auto& realArgs = args.ActionArgs().try_as<SetTabColorArgs>())
+        {
+            if (realArgs.TabColor() != nullptr)
+            {
+                tabColor = realArgs.TabColor().Value();
+            }
+        }
+
+        if (auto focusedTab = _GetFocusedTab())
+        {
+            if (auto activeTab = _GetTerminalTabImpl(focusedTab))
+            {
+                if (tabColor.has_value())
+                {
+                    activeTab->SetRuntimeTabColor(tabColor.value());
+                }
+                else
+                {
+                    activeTab->ResetRuntimeTabColor();
+                }
+            }
+        }
+        args.Handled(true);
+    }
+
+    void TerminalPage::_HandleOpenTabColorPicker(const IInspectable& /*sender*/,
+                                                 const ActionEventArgs& args)
+    {
+        if (auto focusedTab = _GetFocusedTab())
+        {
+            if (auto activeTab = _GetTerminalTabImpl(focusedTab))
+            {
+                activeTab->ActivateColorPicker();
+            }
+        }
+        args.Handled(true);
+    }
+
+    void TerminalPage::_HandleRenameTab(const IInspectable& /*sender*/,
+                                        const ActionEventArgs& args)
+    {
+        std::optional<winrt::hstring> title;
+
+        if (const auto& realArgs = args.ActionArgs().try_as<RenameTabArgs>())
+        {
+            title = realArgs.Title();
+        }
+
+        if (auto focusedTab = _GetFocusedTab())
+        {
+            if (auto activeTab = _GetTerminalTabImpl(focusedTab))
+            {
+                if (title.has_value())
+                {
+                    activeTab->SetTabText(title.value());
+                }
+                else
+                {
+                    activeTab->ResetTabText();
+                }
+            }
+        }
+        args.Handled(true);
+    }
+
+    void TerminalPage::_HandleExecuteCommandline(const IInspectable& /*sender*/,
+                                                 const ActionEventArgs& actionArgs)
+    {
+        if (const auto& realArgs = actionArgs.ActionArgs().try_as<ExecuteCommandlineArgs>())
+        {
+            auto actions = winrt::single_threaded_vector<ActionAndArgs>(std::move(
+                TerminalPage::ConvertExecuteCommandlineToActions(realArgs)));
+
+            if (_startupActions.Size() != 0)
+            {
+                actionArgs.Handled(true);
+                _ProcessStartupActions(actions, false);
+            }
+        }
+    }
+
+    void TerminalPage::_HandleCloseOtherTabs(const IInspectable& /*sender*/,
+                                             const ActionEventArgs& actionArgs)
+    {
+        if (const auto& realArgs = actionArgs.ActionArgs().try_as<CloseOtherTabsArgs>())
+        {
+            uint32_t index;
+            if (realArgs.Index())
+            {
+                index = realArgs.Index().Value();
+            }
+            else if (auto focusedTabIndex = _GetFocusedTabIndex())
+            {
+                index = *focusedTabIndex;
+            }
+            else
+            {
+                // Do nothing
+                actionArgs.Handled(false);
+                return;
+            }
+
+            // Remove tabs after the current one
+            while (_tabs.Size() > index + 1)
+            {
+                _RemoveTabViewItemByIndex(_tabs.Size() - 1);
+            }
+
+            // Remove all of them leading up to the selected tab
+            while (_tabs.Size() > 1)
+            {
+                _RemoveTabViewItemByIndex(0);
+            }
+
+            actionArgs.Handled(true);
+        }
+    }
+
+    void TerminalPage::_HandleCloseTabsAfter(const IInspectable& /*sender*/,
+                                             const ActionEventArgs& actionArgs)
+    {
+        if (const auto& realArgs = actionArgs.ActionArgs().try_as<CloseTabsAfterArgs>())
+        {
+            uint32_t index;
+            if (realArgs.Index())
+            {
+                index = realArgs.Index().Value();
+            }
+            else if (auto focusedTabIndex = _GetFocusedTabIndex())
+            {
+                index = *focusedTabIndex;
+            }
+            else
+            {
+                // Do nothing
+                actionArgs.Handled(false);
+                return;
+            }
+
+            // Remove tabs after the current one
+            while (_tabs.Size() > index + 1)
+            {
+                _RemoveTabViewItemByIndex(_tabs.Size() - 1);
+            }
+
+            // TODO:GH#7182 For whatever reason, if you run this action
+            // when the tab that's currently focused is _before_ the `index`
+            // param, then the tabs will expand to fill the entire width of the
+            // tab row, until you mouse over them. Probably has something to do
+            // with tabs not resizing down until there's a mouse exit event.
+
+            actionArgs.Handled(true);
+        }
+    }
+
+    void TerminalPage::_HandleOpenTabSearch(const IInspectable& /*sender*/,
+                                            const ActionEventArgs& args)
+    {
+        // Tab search is always in-order.
+        auto tabCommands = winrt::single_threaded_vector<Command>();
+        for (const auto& tab : _tabs)
+        {
+            tabCommands.Append(tab.SwitchToTabCommand());
+        }
+        CommandPalette().SetTabActions(tabCommands);
+
+        auto opt = _GetFocusedTabIndex();
+        uint32_t startIdx = opt.value_or(0);
+
+        CommandPalette().EnableTabSwitcherMode(true, startIdx);
+        CommandPalette().Visibility(Visibility::Visible);
+
+        args.Handled(true);
+    }
+}