// Copyright (c) Microsoft Corporation.
// Licensed under the MIT license.

#pragma once

#include "TerminalPage.g.h"
#include "Tab.h"
#include "CascadiaSettings.h"
#include "Profile.h"

#include <winrt/Microsoft.Terminal.TerminalControl.h>

#include "AppCommandlineArgs.h"

// fwdecl unittest classes
namespace TerminalAppLocalTests
{
    class TabTests;
};

namespace winrt::TerminalApp::implementation
{
    enum StartupState : int
    {
        NotInitialized = 0,
        InStartup = 1,
        Initialized = 2
    };

    struct TerminalPage : TerminalPageT<TerminalPage>
    {
    public:
        TerminalPage();

        void SetSettings(std::shared_ptr<::TerminalApp::CascadiaSettings> settings, bool needRefreshUI);

        void Create();

        hstring Title();

        void TitlebarClicked();

        float CalcSnappedDimension(const bool widthOrHeight, const float dimension) const;

        winrt::hstring ApplicationDisplayName();
        winrt::hstring ApplicationVersion();

        winrt::hstring ThirdPartyNoticesLink();

        void CloseWindow();

        int32_t SetStartupCommandline(winrt::array_view<const hstring> args);
        winrt::hstring ParseCommandlineMessage();
        bool ShouldExitEarly();

        // -------------------------------- WinRT Events ---------------------------------
        DECLARE_EVENT_WITH_TYPED_EVENT_HANDLER(TitleChanged, _titleChangeHandlers, winrt::Windows::Foundation::IInspectable, winrt::hstring);
        DECLARE_EVENT_WITH_TYPED_EVENT_HANDLER(LastTabClosed, _lastTabClosedHandlers, winrt::Windows::Foundation::IInspectable, winrt::TerminalApp::LastTabClosedEventArgs);
        DECLARE_EVENT_WITH_TYPED_EVENT_HANDLER(SetTitleBarContent, _setTitleBarContentHandlers, winrt::Windows::Foundation::IInspectable, winrt::Windows::UI::Xaml::UIElement);
        DECLARE_EVENT_WITH_TYPED_EVENT_HANDLER(ShowDialog, _showDialogHandlers, winrt::Windows::Foundation::IInspectable, winrt::Windows::UI::Xaml::Controls::ContentDialog);
        DECLARE_EVENT_WITH_TYPED_EVENT_HANDLER(ToggleFullscreen, _toggleFullscreenHandlers, winrt::Windows::Foundation::IInspectable, winrt::TerminalApp::ToggleFullscreenEventArgs);
        TYPED_EVENT(Initialized, winrt::Windows::Foundation::IInspectable, winrt::Windows::UI::Xaml::RoutedEventArgs);

    private:
        friend struct TerminalPageT<TerminalPage>; // for Xaml to bind events

        // If you add controls here, but forget to null them either here or in
        // the ctor, you're going to have a bad time. It'll mysteriously fail to
        // activate the app.
        // ALSO: If you add any UIElements as roots here, make sure they're
        // updated in App::_ApplyTheme. The roots currently is _tabRow
        // (which is a root when the tabs are in the titlebar.)
        Microsoft::UI::Xaml::Controls::TabView _tabView{ nullptr };
        TerminalApp::TabRowControl _tabRow{ nullptr };
        Windows::UI::Xaml::Controls::Grid _tabContent{ nullptr };
        Microsoft::UI::Xaml::Controls::SplitButton _newTabButton{ nullptr };

        std::shared_ptr<::TerminalApp::CascadiaSettings> _settings{ nullptr };

        Windows::Foundation::Collections::IObservableVector<TerminalApp::Tab> _tabs;
        winrt::com_ptr<Tab> _GetStrongTabImpl(const uint32_t index) const;
        winrt::com_ptr<Tab> _GetStrongTabImpl(const ::winrt::TerminalApp::Tab& tab) const;

        bool _isFullscreen{ false };

        bool _rearranging;
        std::optional<int> _rearrangeFrom;
        std::optional<int> _rearrangeTo;

        winrt::com_ptr<ShortcutActionDispatch> _actionDispatch{ winrt::make_self<ShortcutActionDispatch>() };

        winrt::Windows::UI::Xaml::Controls::Grid::LayoutUpdated_revoker _layoutUpdatedRevoker;
        StartupState _startupState{ StartupState::NotInitialized };

        ::TerminalApp::AppCommandlineArgs _appArgs;
        int _ParseArgs(winrt::array_view<const hstring>& args);
        winrt::fire_and_forget _ProcessStartupActions();

        void _ShowAboutDialog();
        void _ShowCloseWarningDialog();

        void _CreateNewTabFlyout();
        void _OpenNewTabDropdown();
        void _OpenNewTab(const winrt::TerminalApp::NewTerminalArgs& newTerminalArgs);
        void _CreateNewTabFromSettings(GUID profileGuid, winrt::Microsoft::Terminal::Settings::TerminalSettings settings);
        winrt::Microsoft::Terminal::TerminalConnection::ITerminalConnection _CreateConnectionFromSettings(GUID profileGuid, winrt::Microsoft::Terminal::Settings::TerminalSettings settings);

        void _SettingsButtonOnClick(const IInspectable& sender, const Windows::UI::Xaml::RoutedEventArgs& eventArgs);
        void _FeedbackButtonOnClick(const IInspectable& sender, const Windows::UI::Xaml::RoutedEventArgs& eventArgs);
        void _AboutButtonOnClick(const IInspectable& sender, const Windows::UI::Xaml::RoutedEventArgs& eventArgs);
        void _CloseWarningPrimaryButtonOnClick(Windows::UI::Xaml::Controls::ContentDialog sender, Windows::UI::Xaml::Controls::ContentDialogButtonClickEventArgs eventArgs);
        void _ThirdPartyNoticesOnClick(const IInspectable& sender, const Windows::UI::Xaml::RoutedEventArgs& eventArgs);

        void _HookupKeyBindings(TerminalApp::AppKeyBindings bindings) noexcept;
        void _RegisterActionCallbacks();

        void _UpdateTitle(const Tab& tab);
        void _UpdateTabIcon(Tab& tab);
        void _UpdateTabView();
        void _UpdateTabWidthMode();
        void _DuplicateTabViewItem();
        void _RemoveTabViewItem(const Microsoft::UI::Xaml::Controls::TabViewItem& tabViewItem);
        void _RemoveTabViewItemByIndex(uint32_t tabIndex);

        void _RegisterTerminalEvents(Microsoft::Terminal::TerminalControl::TermControl term, Tab& hostingTab);

        void _SelectNextTab(const bool bMoveRight);
<<<<<<< HEAD
        bool _SelectTab(const int tabIndex);
        void _MoveFocus(const winrt::Microsoft::Terminal::Settings::Direction& direction);
=======
        bool _SelectTab(const uint32_t tabIndex);
        void _MoveFocus(const Direction& direction);
>>>>>>> 1d72e771

        winrt::Microsoft::Terminal::TerminalControl::TermControl _GetActiveControl();
        std::optional<uint32_t> _GetFocusedTabIndex() const noexcept;
        winrt::fire_and_forget _SetFocusedTabIndex(const uint32_t tabIndex);
        void _CloseFocusedTab();
        void _CloseFocusedPane();
        void _CloseAllTabs();

        winrt::fire_and_forget _RemoveOnCloseRoutine(Microsoft::UI::Xaml::Controls::TabViewItem tabViewItem, winrt::com_ptr<TerminalPage> page);

        // Todo: add more event implementations here
        // MSFT:20641986: Add keybindings for New Window
        void _Scroll(int delta);
<<<<<<< HEAD
        void _SplitPane(const winrt::Microsoft::Terminal::Settings::SplitState splitType, const winrt::TerminalApp::NewTerminalArgs& newTerminalArgs = nullptr);
        void _ResizePane(const winrt::Microsoft::Terminal::Settings::Direction& direction);
=======
        void _SplitPane(const winrt::TerminalApp::SplitState splitType, const winrt::TerminalApp::SplitType splitMode = winrt::TerminalApp::SplitType::Manual, const winrt::TerminalApp::NewTerminalArgs& newTerminalArgs = nullptr);
        void _ResizePane(const Direction& direction);
>>>>>>> 1d72e771
        void _ScrollPage(int delta);
        void _SetAcceleratorForMenuItem(Windows::UI::Xaml::Controls::MenuFlyoutItem& menuItem, const winrt::Microsoft::Terminal::Settings::KeyChord& keyChord);

        winrt::fire_and_forget _CopyToClipboardHandler(const IInspectable sender, const winrt::Microsoft::Terminal::TerminalControl::CopyToClipboardEventArgs copiedData);
        winrt::fire_and_forget _PasteFromClipboardHandler(const IInspectable sender,
                                                          const Microsoft::Terminal::TerminalControl::PasteFromClipboardEventArgs eventArgs);
        bool _CopyText(const bool trimTrailingWhitespace);
        void _PasteText();
        static fire_and_forget PasteFromClipboard(winrt::Microsoft::Terminal::TerminalControl::PasteFromClipboardEventArgs eventArgs);

        fire_and_forget _LaunchSettings(const bool openDefaults);

        void _OnTabClick(const IInspectable& sender, const Windows::UI::Xaml::Input::PointerRoutedEventArgs& eventArgs);
        void _OnTabSelectionChanged(const IInspectable& sender, const Windows::UI::Xaml::Controls::SelectionChangedEventArgs& eventArgs);
        void _OnTabItemsChanged(const IInspectable& sender, const Windows::Foundation::Collections::IVectorChangedEventArgs& eventArgs);
        void _OnContentSizeChanged(const IInspectable& /*sender*/, Windows::UI::Xaml::SizeChangedEventArgs const& e);
        void _OnTabCloseRequested(const IInspectable& sender, const Microsoft::UI::Xaml::Controls::TabViewTabCloseRequestedEventArgs& eventArgs);
        void _OnFirstLayout(const IInspectable& sender, const IInspectable& eventArgs);
        void _UpdatedSelectedTab(const int32_t index);

        void _Find();

        winrt::fire_and_forget _RefreshUIForSettingsReload();

        void _ToggleFullscreen();

        void _SetNonClientAreaColors(const Windows::UI::Color& selectedTabColor);
        void _ClearNonClientAreaColors();
        void _SetNewTabButtonColor(const Windows::UI::Color& color, const Windows::UI::Color& accentColor);
        void _ClearNewTabButtonColor();

#pragma region ActionHandlers
        // These are all defined in AppActionHandlers.cpp
        void _HandleOpenNewTabDropdown(const IInspectable& sender, const TerminalApp::ActionEventArgs& args);
        void _HandleDuplicateTab(const IInspectable& sender, const TerminalApp::ActionEventArgs& args);
        void _HandleCloseTab(const IInspectable& sender, const TerminalApp::ActionEventArgs& args);
        void _HandleClosePane(const IInspectable& sender, const TerminalApp::ActionEventArgs& args);
        void _HandleScrollUp(const IInspectable& sender, const TerminalApp::ActionEventArgs& args);
        void _HandleScrollDown(const IInspectable& sender, const TerminalApp::ActionEventArgs& args);
        void _HandleNextTab(const IInspectable& sender, const TerminalApp::ActionEventArgs& args);
        void _HandlePrevTab(const IInspectable& sender, const TerminalApp::ActionEventArgs& args);
        void _HandleSplitPane(const IInspectable& sender, const TerminalApp::ActionEventArgs& args);
        void _HandleScrollUpPage(const IInspectable& sender, const TerminalApp::ActionEventArgs& args);
        void _HandleScrollDownPage(const IInspectable& sender, const TerminalApp::ActionEventArgs& args);
        void _HandleOpenSettings(const IInspectable& sender, const TerminalApp::ActionEventArgs& args);
        void _HandlePasteText(const IInspectable& sender, const TerminalApp::ActionEventArgs& args);
        void _HandleNewTab(const IInspectable& sender, const TerminalApp::ActionEventArgs& args);
        void _HandleSwitchToTab(const IInspectable& sender, const TerminalApp::ActionEventArgs& args);
        void _HandleResizePane(const IInspectable& sender, const TerminalApp::ActionEventArgs& args);
        void _HandleMoveFocus(const IInspectable& sender, const TerminalApp::ActionEventArgs& args);
        void _HandleCopyText(const IInspectable& sender, const TerminalApp::ActionEventArgs& args);
        void _HandleCloseWindow(const IInspectable&, const TerminalApp::ActionEventArgs& args);
        void _HandleAdjustFontSize(const IInspectable& sender, const TerminalApp::ActionEventArgs& args);
        void _HandleFind(const IInspectable& sender, const TerminalApp::ActionEventArgs& args);
        void _HandleResetFontSize(const IInspectable& sender, const TerminalApp::ActionEventArgs& args);
        void _HandleToggleFullscreen(const IInspectable& sender, const TerminalApp::ActionEventArgs& args);
        void _HandleMoveSelectionAnchor(const IInspectable& sender, const TerminalApp::ActionEventArgs& args);
#pragma endregion

        friend class TerminalAppLocalTests::TabTests;
    };
}

namespace winrt::TerminalApp::factory_implementation
{
    struct TerminalPage : TerminalPageT<TerminalPage, implementation::TerminalPage>
    {
    };
}<|MERGE_RESOLUTION|>--- conflicted
+++ resolved
@@ -125,13 +125,8 @@
         void _RegisterTerminalEvents(Microsoft::Terminal::TerminalControl::TermControl term, Tab& hostingTab);
 
         void _SelectNextTab(const bool bMoveRight);
-<<<<<<< HEAD
-        bool _SelectTab(const int tabIndex);
+        bool _SelectTab(const uint32_t tabIndex);
         void _MoveFocus(const winrt::Microsoft::Terminal::Settings::Direction& direction);
-=======
-        bool _SelectTab(const uint32_t tabIndex);
-        void _MoveFocus(const Direction& direction);
->>>>>>> 1d72e771
 
         winrt::Microsoft::Terminal::TerminalControl::TermControl _GetActiveControl();
         std::optional<uint32_t> _GetFocusedTabIndex() const noexcept;
@@ -145,13 +140,8 @@
         // Todo: add more event implementations here
         // MSFT:20641986: Add keybindings for New Window
         void _Scroll(int delta);
-<<<<<<< HEAD
-        void _SplitPane(const winrt::Microsoft::Terminal::Settings::SplitState splitType, const winrt::TerminalApp::NewTerminalArgs& newTerminalArgs = nullptr);
+        void _SplitPane(const winrt::Microsoft::Terminal::Settings::SplitState splitType, const winrt::Microsoft::Terminal::Settings::SplitType splitMode = winrt::Microsoft::Terminal::Settings::SplitType::Manual, const winrt::TerminalApp::NewTerminalArgs& newTerminalArgs = nullptr);
         void _ResizePane(const winrt::Microsoft::Terminal::Settings::Direction& direction);
-=======
-        void _SplitPane(const winrt::TerminalApp::SplitState splitType, const winrt::TerminalApp::SplitType splitMode = winrt::TerminalApp::SplitType::Manual, const winrt::TerminalApp::NewTerminalArgs& newTerminalArgs = nullptr);
-        void _ResizePane(const Direction& direction);
->>>>>>> 1d72e771
         void _ScrollPage(int delta);
         void _SetAcceleratorForMenuItem(Windows::UI::Xaml::Controls::MenuFlyoutItem& menuItem, const winrt::Microsoft::Terminal::Settings::KeyChord& keyChord);
 
@@ -208,7 +198,7 @@
         void _HandleFind(const IInspectable& sender, const TerminalApp::ActionEventArgs& args);
         void _HandleResetFontSize(const IInspectable& sender, const TerminalApp::ActionEventArgs& args);
         void _HandleToggleFullscreen(const IInspectable& sender, const TerminalApp::ActionEventArgs& args);
-        void _HandleMoveSelectionAnchor(const IInspectable& sender, const TerminalApp::ActionEventArgs& args);
+        void _HandleMoveSelectionPoint(const IInspectable& sender, const TerminalApp::ActionEventArgs& args);
 #pragma endregion
 
         friend class TerminalAppLocalTests::TabTests;
