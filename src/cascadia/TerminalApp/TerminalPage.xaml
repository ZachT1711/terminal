<!-- Copyright (c) Microsoft Corporation. All rights reserved. Licensed under
the MIT License. See LICENSE in the project root for license information. -->
<Page
    x:Class="TerminalApp.TerminalPage"
    xmlns="http://schemas.microsoft.com/winfx/2006/xaml/presentation"
    xmlns:x="http://schemas.microsoft.com/winfx/2006/xaml"
    xmlns:local="using:TerminalApp"
    xmlns:mux="using:Microsoft.UI.Xaml.Controls"
    xmlns:d="http://schemas.microsoft.com/expression/blend/2008"
    xmlns:mc="http://schemas.openxmlformats.org/markup-compatibility/2006"
    mc:Ignorable="d">

    <Grid x:Name="Root" Background="{ThemeResource ApplicationPageBackgroundThemeBrush}">
        <Grid.RowDefinitions>
            <RowDefinition Height="Auto" />
            <RowDefinition Height="*" />
        </Grid.RowDefinitions>

        <local:TabRowControl x:Name="TabRow" Grid.Row="0" />

        <Grid x:Name="TabContent" Grid.Row="1" VerticalAlignment="Stretch" HorizontalAlignment="Stretch" />

        <ContentDialog
            x:Load="False"
            x:Name="AboutDialog"
            x:Uid="AboutDialog"
            DefaultButton="Close">
            <StackPanel Orientation="Vertical">
                <TextBlock IsTextSelectionEnabled="True">
                    <Run Text="{x:Bind ApplicationDisplayName}" /> <LineBreak />
                    <Run x:Uid="AboutDialog_VersionLabel" />
                    <Run Text="{x:Bind ApplicationVersion}" />
                </TextBlock>
                <HyperlinkButton
                    x:Uid="AboutDialog_DocumentationLink"
                    NavigateUri="https://go.microsoft.com/fwlink/?linkid=2125416" />
                <HyperlinkButton
                    x:Uid="AboutDialog_ReleaseNotesLink"
                    NavigateUri="https://go.microsoft.com/fwlink/?linkid=2125417" />
                <HyperlinkButton
                    x:Uid="AboutDialog_PrivacyPolicyLink"
                    NavigateUri="https://go.microsoft.com/fwlink/?linkid=2125418" />
                <HyperlinkButton
                    x:Uid="AboutDialog_ThirdPartyNoticesLink"
                    Click="_ThirdPartyNoticesOnClick" />
            </StackPanel>
        </ContentDialog>

        <ContentDialog
            x:Load="False"
            x:Name="CloseAllDialog"
            x:Uid="CloseAllDialog"
            DefaultButton="Primary"
            PrimaryButtonClick="_CloseWarningPrimaryButtonOnClick">
        </ContentDialog>

<<<<<<< HEAD
=======
        <ContentDialog
            x:Load="False"
            x:Name="MultiLinePasteDialog"
            x:Uid="MultiLinePasteDialog"
            DefaultButton="Primary">
        </ContentDialog>

        <ContentDialog
            x:Load="False"
            x:Name="LargePasteDialog"
            x:Uid="LargePasteDialog"
            DefaultButton="Primary">
        </ContentDialog>
>>>>>>> ceeaadc3

        <local:CommandPalette
            x:Name="CommandPalette"
            Grid.Row="1"
            Visibility="Collapsed"
<<<<<<< HEAD
            VerticalAlignment="Top" />
=======
            VerticalAlignment="Stretch" />
>>>>>>> ceeaadc3
    </Grid>
</Page><|MERGE_RESOLUTION|>--- conflicted
+++ resolved
@@ -54,8 +54,6 @@
             PrimaryButtonClick="_CloseWarningPrimaryButtonOnClick">
         </ContentDialog>
 
-<<<<<<< HEAD
-=======
         <ContentDialog
             x:Load="False"
             x:Name="MultiLinePasteDialog"
@@ -69,16 +67,11 @@
             x:Uid="LargePasteDialog"
             DefaultButton="Primary">
         </ContentDialog>
->>>>>>> ceeaadc3
 
         <local:CommandPalette
             x:Name="CommandPalette"
             Grid.Row="1"
             Visibility="Collapsed"
-<<<<<<< HEAD
-            VerticalAlignment="Top" />
-=======
             VerticalAlignment="Stretch" />
->>>>>>> ceeaadc3
     </Grid>
 </Page>